--- conflicted
+++ resolved
@@ -44,7 +44,6 @@
 	{
 		// Start of text always advances
 		current, w = trie.lookup(data[pos:])
-<<<<<<< HEAD
 		if w == 0 {
 			if !atEOF {
 				// Rune extends past current data, request more
@@ -56,17 +55,11 @@
 
 		if j != nil && j.Leading != nil {
 			r, _ := utf8.DecodeRune(data[pos:])
-=======
-		if j != nil && j.Leading != nil {
->>>>>>> 6982f556
 			if runesContain(j.Leading, r) {
 				current |= _AHLetter
 			}
 		}
-<<<<<<< HEAD
-
-=======
->>>>>>> 6982f556
+
 		pos += w
 	}
 
